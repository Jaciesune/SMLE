from PyQt5 import QtWidgets, QtGui, QtCore
import requests
import os
import logging
import tempfile

# Konfiguracja logowania
logging.basicConfig(level=logging.DEBUG)
logger = logging.getLogger(__name__)

class CountTab(QtWidgets.QWidget):
    def __init__(self, username):  
        super().__init__()
        self.username = username    
        self.current_image_path = None
        self.api_url = "http://localhost:8000"
        self.init_ui()

    def init_ui(self):
        # Główny układ poziomy
        main_layout = QtWidgets.QHBoxLayout()
        main_layout.setContentsMargins(0, 0, 0, 0)

        # Kontener dla obu stron
        container_widget = QtWidgets.QWidget()
        container_layout = QtWidgets.QHBoxLayout()

        # Lewa strona - zdjęcie
        left_layout = QtWidgets.QVBoxLayout()
        self.image_label = QtWidgets.QLabel("Tutaj pojawi się zdjęcie")
        self.image_label.setAlignment(QtCore.Qt.AlignCenter)
        self.image_label.setFixedSize(500, 400)
        self.image_label.setStyleSheet("border: 1px solid #606060; background-color: #767676;")
        left_layout.addWidget(self.image_label)

        # Prawa strona - kontrolki
        right_widget = QtWidgets.QWidget()
        right_layout = QtWidgets.QVBoxLayout()
        right_widget.setFixedHeight(400)
        right_widget.setFixedWidth(750)
        
        container_layout.addLayout(left_layout)
        container_layout.addWidget(right_widget)

        container_widget.setLayout(container_layout)
        main_layout.addWidget(container_widget)

        self.setLayout(main_layout)
        right_widget.setLayout(right_layout)
        right_layout.setAlignment(QtCore.Qt.AlignTop)

        # Przycisk "Wczytaj zdjęcie"
        self.load_btn = QtWidgets.QPushButton("Wczytaj zdjęcie")
        self.load_btn.clicked.connect(self.load_image)
        right_layout.addWidget(self.load_btn)

        # Wybór algorytmu
        self.algorithm_label = QtWidgets.QLabel("Wybierz algorytm:")
        right_layout.addWidget(self.algorithm_label)
        self.algorithm_combo = QtWidgets.QComboBox()
        self.update_algorithms()
        right_layout.addWidget(self.algorithm_combo)

        # Wybór wersji modelu
        self.model_version_label = QtWidgets.QLabel("Wybierz model:")
        right_layout.addWidget(self.model_version_label)
        self.model_version_combo = QtWidgets.QComboBox()
        self.algorithm_combo.currentTextChanged.connect(self.update_model_versions)
        self.update_model_versions()
        right_layout.addWidget(self.model_version_combo)

        # Checkbox "Preprocessing"
        self.preprocessing_checkbox = QtWidgets.QCheckBox("Preprocessing")
        self.preprocessing_checkbox.setChecked(False)  # Domyślnie niezaznaczony
        right_layout.addWidget(self.preprocessing_checkbox)


        # Przycisk "Rozpocznij analizę"
        self.analyze_btn = QtWidgets.QPushButton("Rozpocznij analizę")
        self.analyze_btn.clicked.connect(self.analyze_image)
        right_layout.addWidget(self.analyze_btn)

    def load_image(self):
        options = QtWidgets.QFileDialog.Options()
        file_path, _ = QtWidgets.QFileDialog.getOpenFileName(
            self, "Wybierz zdjęcie", "", "Obrazy (*.png *.jpg *.jpeg *.bmp)", options=options
        )
        if file_path:
            self.current_image_path = file_path
            pixmap = QtGui.QPixmap(file_path).scaled(
                self.image_label.size(), QtCore.Qt.KeepAspectRatio, QtCore.Qt.SmoothTransformation
            )
            self.image_label.setPixmap(pixmap)

    def update_algorithms(self):
        """Pobiera listę dostępnych algorytmów z API."""
        try:
            logger.debug("Pobieram listę algorytmów z %s/detect_algorithms", self.api_url)
            response = requests.get(f"{self.api_url}/detect_algorithms")
            response.raise_for_status()
            algorithms = response.json()
            self.algorithm_combo.clear()
            if algorithms:
                self.algorithm_combo.addItems(algorithms)
            else:
                self.algorithm_combo.addItem("Brak dostępnych algorytmów")
        except requests.exceptions.RequestException as e:
            logger.error("Błąd podczas pobierania algorytmów: %s", e)
            QtWidgets.QMessageBox.warning(self, "Błąd", f"Błąd podczas pobierania algorytmów: {e}")
            self.algorithm_combo.clear()
            self.algorithm_combo.addItem("Brak dostępnych algorytmów")

    def update_model_versions(self):
        """Aktualizuje listę wersji modeli na podstawie wybranego algorytmu."""
        self.model_version_combo.clear()
        algorithm = self.algorithm_combo.currentText()
        if not algorithm or algorithm == "Brak dostępnych algorytmów":
            self.model_version_combo.addItem("Brak dostępnych modeli")
            return
        try:
            logger.debug("Pobieram modele dla algorytmu %s z %s/detect_model_versions/%s", 
                        algorithm, self.api_url, algorithm)
            response = requests.get(f"{self.api_url}/detect_model_versions/{algorithm}")
            response.raise_for_status()
            model_versions = response.json()
            if model_versions:
                self.model_version_combo.addItems(model_versions)
            else:
                self.model_version_combo.addItem("Brak dostępnych modeli")
        except requests.exceptions.RequestException as e:
            logger.error("Błąd podczas pobierania modeli: %s", e)
            QtWidgets.QMessageBox.warning(self, "Błąd", f"Błąd podczas pobierania modeli: {e}")
            self.model_version_combo.addItem("Brak dostępnych modeli")

    def analyze_image(self):
        if not self.current_image_path:
            QtWidgets.QMessageBox.warning(self, "Błąd", "Proszę wczytać zdjęcie.")
            return

        algorithm = self.algorithm_combo.currentText()
        model_version = self.model_version_combo.currentText()
        if not algorithm or algorithm == "Brak dostępnych algorytmów":
            QtWidgets.QMessageBox.warning(self, "Błąd", "Proszę wybrać algorytm.")
            return
        if not model_version or model_version == "Brak dostępnych modeli":
            QtWidgets.QMessageBox.warning(self, "Błąd", "Proszę wybrać model.")
            return
        
         # Pobierz stan checkboxa Preprocessing
        preprocessing_enabled = self.preprocessing_checkbox.isChecked()

        try:
<<<<<<< HEAD
            logger.debug("Wysyłam żądanie do %s/detect_image: algorithm=%s, model_version=%s, username=%s, preprocessing=%s",
                         self.api_url, algorithm, model_version, self.username, preprocessing_enabled)
=======
            logger.debug("Wysyłam żądanie do %s/detect_image: algorithm=%s, model_version=%s, username=%s",
                         self.api_url, algorithm, model_version, self.username)
>>>>>>> 34c8dffa
            with open(self.current_image_path, "rb") as image_file:
                files = {"image": (os.path.basename(self.current_image_path), image_file, "image/jpeg")}
                data = {"algorithm": algorithm, "model_version": model_version, "username": self.username, "preprocessing": str(preprocessing_enabled).lower()}
                response = requests.post(f"{self.api_url}/detect_image", files=files, data=data)
                response.raise_for_status()

            detections_count = int(response.headers.get("X-Detections-Count", 0))

            with tempfile.NamedTemporaryFile(delete=False, suffix=".jpg") as temp_file:
                temp_file.write(response.content)
                temp_file_path = temp_file.name

            pixmap = QtGui.QPixmap(temp_file_path).scaled(
                self.image_label.size(), QtCore.Qt.KeepAspectRatio, QtCore.Qt.SmoothTransformation
            )
            self.image_label.setPixmap(pixmap)

            os.unlink(temp_file_path)

            QtWidgets.QMessageBox.information(
                self, "Analiza", f"Detekcja zakończona. Liczba detekcji: {detections_count}."
            )
        except requests.exceptions.RequestException as e:
            logger.error("Błąd podczas detekcji: %s", e)
            QtWidgets.QMessageBox.warning(self, "Błąd", f"Błąd podczas detekcji: {e}")<|MERGE_RESOLUTION|>--- conflicted
+++ resolved
@@ -150,13 +150,8 @@
         preprocessing_enabled = self.preprocessing_checkbox.isChecked()
 
         try:
-<<<<<<< HEAD
             logger.debug("Wysyłam żądanie do %s/detect_image: algorithm=%s, model_version=%s, username=%s, preprocessing=%s",
                          self.api_url, algorithm, model_version, self.username, preprocessing_enabled)
-=======
-            logger.debug("Wysyłam żądanie do %s/detect_image: algorithm=%s, model_version=%s, username=%s",
-                         self.api_url, algorithm, model_version, self.username)
->>>>>>> 34c8dffa
             with open(self.current_image_path, "rb") as image_file:
                 files = {"image": (os.path.basename(self.current_image_path), image_file, "image/jpeg")}
                 data = {"algorithm": algorithm, "model_version": model_version, "username": self.username, "preprocessing": str(preprocessing_enabled).lower()}
