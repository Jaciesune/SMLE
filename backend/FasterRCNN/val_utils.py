import os
import torch
import cv2
import numpy as np
from utils import filter_and_draw_boxes
<<<<<<< HEAD

def validate_model(model, dataloader, device, epoch, model_name):
    model.train()
    total_val_loss = 0
    total_pred_objects = 0
    total_gt_objects = 0
    save_path = f"val/{model_name}/epoch_{epoch:02d}"
    os.makedirs(save_path, exist_ok=True)

    for idx, (images, targets) in enumerate(dataloader):
        images = [img.to(device) for img in images]
        new_targets = [{k: v.to(device) for k, v in t.items()} for t in targets]

        loss_dict = model(images, new_targets)
        val_loss = sum(loss for loss in loss_dict.values())
        total_val_loss += val_loss.item()

        model.eval()
        with torch.no_grad():
            outputs = model(images)

        for i, (image, output, target) in enumerate(zip(images, outputs, targets)):
            image_np = (image.detach().cpu().numpy().transpose(1, 2, 0) * 255).astype(np.uint8)
            image_np = cv2.cvtColor(image_np, cv2.COLOR_RGB2BGR)

            gt_count = target["boxes"].shape[0]
            total_gt_objects += gt_count

            image_np, pred_count = filter_and_draw_boxes(
                image_np,
                output["boxes"].detach().cpu().numpy(),
                output["scores"].detach().cpu().numpy(),
                image_np.shape[:2]
            )
            total_pred_objects += pred_count

            filename = f"{save_path}/img_{idx}_{i}.png"
            cv2.imwrite(filename, image_np)

        model.train()

    avg_val_loss = total_val_loss / len(dataloader) if len(dataloader) > 0 else 0
    return avg_val_loss, total_pred_objects, total_gt_objects
=======
from pycocotools.coco import COCO
import json
from tqdm import tqdm
from pycocotools.cocoeval import COCOeval


def validate_model(model, dataloader, device, epoch, model_name):
    model.eval()
    predictions = []
    total_loss = 0.0

    coco_gt = dataloader.dataset.coco
    image_ids = []
    pred_count = 0
    gt_count = len(coco_gt.getAnnIds())

    for images, targets in tqdm(dataloader, desc="Walidacja"):
        images = [img.to(device) for img in images]
        targets = [{k: v.to(device) for k, v in t.items()} for t in targets]

        with torch.no_grad():
            outputs = model(images)

        for i, output in enumerate(outputs):
            boxes = output["boxes"].detach().cpu().tolist()
            scores = output["scores"].detach().cpu().tolist()
            labels = output["labels"].detach().cpu().tolist()
            image_id = targets[i]["image_id"].cpu().item()

            for box, score, label in zip(boxes, scores, labels):
                if score < 0.05:
                    continue
                x1, y1, x2, y2 = box
                width = x2 - x1
                height = y2 - y1
                predictions.append({
                    "image_id": image_id,
                    "category_id": int(label),
                    "bbox": [x1, y1, width, height],
                    "score": float(score)
                })
            pred_count += len(scores)
            image_ids.append(image_id)

    # Zapis predykcji do pliku
    result_file = f"val/{model_name}/epoch_{epoch}_predictions.json"
    os.makedirs(os.path.dirname(result_file), exist_ok=True)
    with open(result_file, 'w') as f:
        json.dump(predictions, f)

    # Sprawdzenie czy są jakiekolwiek predykcje
    if len(predictions) == 0:
        print("Brak predykcji - pomijam COCOeval.")
        return 1.0, 0, gt_count, 0.0, 0.0, 0.0, 0.0

    # Rysowanie wyników 
    debug_dir = f"val/{model_name}/debug_preds"
    os.makedirs(debug_dir, exist_ok=True)

    for i, image in enumerate(images):
        image_np = image.permute(1, 2, 0).cpu().numpy() * 255  # z tensor -> numpy + skalowanie
        image_np = image_np.astype(np.uint8).copy()
        image_id = targets[i]["image_id"].cpu().item()
        image_name = f"img_{image_id}_ep{epoch}.jpg"

        for box, score in zip(outputs[i]["boxes"], outputs[i]["scores"]):
            if score < 0.05:  # filtruj niskie
                continue
            x1, y1, x2, y2 = map(int, box)
            cv2.rectangle(image_np, (x1, y1), (x2, y2), (0, 0, 255), 2)
            cv2.putText(image_np, f"{score:.2f}", (x1, y1 - 5),
                        cv2.FONT_HERSHEY_SIMPLEX, 0.5, (0, 0, 255), 1)

        cv2.imwrite(os.path.join(debug_dir, image_name), image_np)

    # Ocena mAP itd.
    coco_dt = coco_gt.loadRes(result_file)
    coco_eval = COCOeval(coco_gt, coco_dt, iouType='bbox')
    coco_eval.evaluate()
    coco_eval.accumulate()
    coco_eval.summarize()

    map_50_95 = coco_eval.stats[0]  # mAP@[.5:.95]
    map_50 = coco_eval.stats[1]     # mAP@0.5
    precision = coco_eval.stats[6]  # AR@1
    recall = coco_eval.stats[8]     # AR@10

    print(f"Metryki COCO - mAP@0.5: {map_50:.4f} | mAP@0.5:0.95: {map_50_95:.4f} | Precision: {precision:.4f} | Recall: {recall:.4f}")

    val_loss = 1 - map_50_95
    return val_loss, pred_count, gt_count, map_50_95, map_50, precision, recall
>>>>>>> 5d31d525
<|MERGE_RESOLUTION|>--- conflicted
+++ resolved
@@ -3,51 +3,6 @@
 import cv2
 import numpy as np
 from utils import filter_and_draw_boxes
-<<<<<<< HEAD
-
-def validate_model(model, dataloader, device, epoch, model_name):
-    model.train()
-    total_val_loss = 0
-    total_pred_objects = 0
-    total_gt_objects = 0
-    save_path = f"val/{model_name}/epoch_{epoch:02d}"
-    os.makedirs(save_path, exist_ok=True)
-
-    for idx, (images, targets) in enumerate(dataloader):
-        images = [img.to(device) for img in images]
-        new_targets = [{k: v.to(device) for k, v in t.items()} for t in targets]
-
-        loss_dict = model(images, new_targets)
-        val_loss = sum(loss for loss in loss_dict.values())
-        total_val_loss += val_loss.item()
-
-        model.eval()
-        with torch.no_grad():
-            outputs = model(images)
-
-        for i, (image, output, target) in enumerate(zip(images, outputs, targets)):
-            image_np = (image.detach().cpu().numpy().transpose(1, 2, 0) * 255).astype(np.uint8)
-            image_np = cv2.cvtColor(image_np, cv2.COLOR_RGB2BGR)
-
-            gt_count = target["boxes"].shape[0]
-            total_gt_objects += gt_count
-
-            image_np, pred_count = filter_and_draw_boxes(
-                image_np,
-                output["boxes"].detach().cpu().numpy(),
-                output["scores"].detach().cpu().numpy(),
-                image_np.shape[:2]
-            )
-            total_pred_objects += pred_count
-
-            filename = f"{save_path}/img_{idx}_{i}.png"
-            cv2.imwrite(filename, image_np)
-
-        model.train()
-
-    avg_val_loss = total_val_loss / len(dataloader) if len(dataloader) > 0 else 0
-    return avg_val_loss, total_pred_objects, total_gt_objects
-=======
 from pycocotools.coco import COCO
 import json
 from tqdm import tqdm
@@ -138,5 +93,4 @@
     print(f"Metryki COCO - mAP@0.5: {map_50:.4f} | mAP@0.5:0.95: {map_50_95:.4f} | Precision: {precision:.4f} | Recall: {recall:.4f}")
 
     val_loss = 1 - map_50_95
-    return val_loss, pred_count, gt_count, map_50_95, map_50, precision, recall
->>>>>>> 5d31d525
+    return val_loss, pred_count, gt_count, map_50_95, map_50, precision, recall