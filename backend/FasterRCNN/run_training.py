--- conflicted
+++ resolved
@@ -1,9 +1,6 @@
 import torch
 import torch.optim as optim
-<<<<<<< HEAD
-=======
 from torch.optim.lr_scheduler import ReduceLROnPlateau
->>>>>>> 5d31d525
 import os
 import argparse
 import matplotlib.pyplot as plt
@@ -16,54 +13,28 @@
 
 from config import CONFIDENCE_THRESHOLD
 
-<<<<<<< HEAD
-
-=======
->>>>>>> 5d31d525
 def main():
     parser = argparse.ArgumentParser(description="Trening Faster R-CNN z ResNet50")
     parser.add_argument("--num_workers", type=int, default=4)
     parser.add_argument("--batch_size", type=int, help="Wielkość batcha")
     parser.add_argument("--epochs", type=int, help="Liczba epok")
     parser.add_argument("--model_name", type=str, help="Nazwa modelu")
-<<<<<<< HEAD
-=======
     parser.add_argument("--lr", type=float, default=0.005, help="Learning rate")
     parser.add_argument("--train_dir", type=str, help="Ścieżka do katalogu danych treningowych")
     parser.add_argument("--coco_train_path", type=str, help="Ścieżka do pliku COCO z adnotacjami treningowymi")
     parser.add_argument("--coco_gt_path", type=str, help="Ścieżka do pliku COCO z adnotacjami walidacyjnymi")
->>>>>>> 5d31d525
 
     args = parser.parse_args()
 
     timestamp = datetime.now().strftime("%Y-%m-%d_%H-%M-%S")
 
-<<<<<<< HEAD
-    # Interaktywny input jeśli brak argumentów
-    model_name = args.model_name or input(f"Podaj nazwę modelu (Enter dla domyślnej): ").strip() or f"faster_rcnn_{timestamp}"
-    batch_size = args.batch_size or int(input("Podaj batch size (domyślnie 2): ") or 2)
-    epochs = args.epochs or int(input("Podaj liczbę epok (domyślnie 40): ") or 40)
-=======
     model_name = args.model_name or f"faster_rcnn_{timestamp}"
     batch_size = args.batch_size if args.batch_size is not None else 2
     epochs = args.epochs if args.epochs is not None else 40
->>>>>>> 5d31d525
 
     device = torch.device("cuda:0" if torch.cuda.is_available() else "cpu")
     print(f"\nUżywane urządzenie: {torch.cuda.get_device_name(0) if device.type == 'cuda' else 'CPU'}")
 
-<<<<<<< HEAD
-    os.makedirs(f"train/{model_name}", exist_ok=True)
-    os.makedirs(f"val/{model_name}", exist_ok=True)
-    os.makedirs(f"saved_models/{model_name}", exist_ok=True)
-    os.makedirs(f"test/{model_name}", exist_ok=True)
-
-    print("\nWczytywanie danych...")
-    train_loader, val_loader, _ = get_data_loaders(batch_size=batch_size, num_workers=args.num_workers)
-
-    model = get_model(num_classes=2, device=device)
-    optimizer = optim.SGD(model.parameters(), lr=0.001, momentum=0.9)
-=======
     os.makedirs(f"/app/FasterRCNN/train/{model_name}", exist_ok=True)
     os.makedirs(f"/app/FasterRCNN/val/{model_name}", exist_ok=True)
     os.makedirs(f"/app/FasterRCNN/saved_models/{model_name}", exist_ok=True)
@@ -100,17 +71,10 @@
         factor=0.5,
         patience=3
     )
->>>>>>> 5d31d525
 
     best_val_loss = float("inf")
     best_epoch = 0
     train_losses, val_losses, pred_counts, gt_counts = [], [], [], []
-<<<<<<< HEAD
-
-    for epoch in range(1, epochs + 1):
-        train_loss = train_one_epoch(model, train_loader, optimizer, device, epoch)
-        val_loss, pred_count, gt_count = validate_model(model, val_loader, device, epoch, model_name)
-=======
     map_5095_list, map_50_list, precision_list, recall_list = [], [], [], []
 
     for epoch in range(1, epochs + 1):
@@ -118,19 +82,11 @@
         val_loss, pred_count, gt_count, map_5095, map_50, precision, recall = validate_model(
             model, val_loader, device, epoch, model_name
         )
->>>>>>> 5d31d525
 
         train_losses.append(train_loss)
         val_losses.append(val_loss)
         pred_counts.append(pred_count)
         gt_counts.append(gt_count)
-<<<<<<< HEAD
-
-        print(f"Epoka {epoch}/{epochs} - Strata treningowa: {train_loss:.4f}, Strata walidacyjna: {val_loss:.4f}, Pred: {pred_count}, GT: {gt_count}")
-
-        if epoch % 5 == 0:
-            torch.save(model.state_dict(), f"saved_models/{model_name}/model_epoch_{epoch}.pth")
-=======
         map_5095_list.append(map_5095)
         map_50_list.append(map_50)
         precision_list.append(precision)
@@ -146,23 +102,14 @@
 
         if epoch % 5 == 0:
             torch.save(model.state_dict(), f"/app/FasterRCNN/saved_models/{model_name}/model_epoch_{epoch}.pth")
->>>>>>> 5d31d525
 
         if val_loss < best_val_loss:
             best_val_loss = val_loss
             best_epoch = epoch
-<<<<<<< HEAD
-            torch.save(model.state_dict(), f"saved_models/{model_name}/model_best_epoch_{epoch}.pth")
-
-    # Zapis modelu końcowego
-    torch.save(model.state_dict(), f"saved_models/{model_name}/model_final.pth")
-    print(f"\nModel końcowy zapisano jako: saved_models/{model_name}/model_final.pth")
-=======
             torch.save(model.state_dict(), f"/app/FasterRCNN/saved_models/{model_name}/model_best_epoch_{epoch}.pth")
 
     torch.save(model.state_dict(), f"/app/FasterRCNN/saved_models/{model_name}_final_checkpoint.pth")
     print(f"\nModel końcowy zapisano jako: saved_models/{model_name}/model_final_checkpoint.pth")
->>>>>>> 5d31d525
     print(f"Najlepszy model pochodzi z epoki {best_epoch} (val_loss = {best_val_loss:.4f})")
 
     # Wykres strat
@@ -174,11 +121,7 @@
     plt.legend()
     plt.grid(True)
     plt.title("Strata w czasie treningu")
-<<<<<<< HEAD
-    plt.savefig(f"train/{model_name}/loss_plot.png")
-=======
     plt.savefig(f"/app/FasterRCNN/test/{model_name}/loss_plot.png")
->>>>>>> 5d31d525
     plt.close()
 
     # Wykres liczby detekcji
@@ -190,13 +133,6 @@
     plt.legend()
     plt.grid(True)
     plt.title("Porównanie predykcji i GT")
-<<<<<<< HEAD
-    plt.savefig(f"train/{model_name}/detections_plot.png")
-    plt.close()
-
-    print("Wykresy zapisane w folderze test.")
-
-=======
     plt.savefig(f"/app/FasterRCNN/test/{model_name}/detections_plot.png")
     plt.close()
 
@@ -213,7 +149,6 @@
     plt.close()
 
     print("Wykresy zapisane w folderze test.")
->>>>>>> 5d31d525
 
 if __name__ == "__main__":
     main()