--- conflicted
+++ resolved
@@ -28,11 +28,6 @@
 DEFAULT_TRAIN_DIR = "/app/train_data"
 DEFAULT_VAL_DIR = "/app/backend/data/val"
 
-<<<<<<< HEAD
-DEFAULT_NUM_WORKERS = 1
-DEFAULT_BATCH_SIZE = 2
-=======
->>>>>>> 34c8dffa
 DEFAULT_EPOCHS = 20
 DEFAULT_LR = 0.0005
 DEFAULT_PATIENCE = 8
