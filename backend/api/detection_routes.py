--- conflicted
+++ resolved
@@ -16,17 +16,6 @@
 @router.get("/detect_algorithms")
 def get_algorithms():
     """Zwraca listę dostępnych algorytmów."""
-<<<<<<< HEAD
-    logger.debug("Otrzymano żądanie GET /detect_algorithms")
-    algorithms = detection_api.get_algorithms()
-    logger.debug("Zwracam algorytmy: %s", algorithms)
-    return algorithms
-
-@router.get("/detect_model_versions/{algorithm}")
-def get_model_versions(algorithm: str):
-    """Zwraca listę wersji modeli dla wybranego algorytmu."""
-    logger.debug("Otrzymano żądanie GET /detect_model_versions/%s", algorithm)
-=======
     algs = detection_api.get_algorithms()
     logger.debug("Zwracam algorytmy: %s", algs)
     return algs
@@ -34,7 +23,6 @@
 @router.get("/detect_model_versions/{algorithm}")
 def get_model_versions(algorithm: str):
     """Zwraca listę wersji modeli dla danego algorytmu."""
->>>>>>> 91ccc8aa
     versions = detection_api.get_model_versions(algorithm)
     logger.debug("Zwracam wersje modeli dla %s: %s", algorithm, versions)
     return versions
