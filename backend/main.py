import sys
import os
import shutil
import json
from models_tab import get_db_connection, router as models_router
sys.path.append(os.path.abspath(os.path.join(os.path.dirname(__file__), '..', '..')))
import time
import mysql.connector
from fastapi import FastAPI, HTTPException, Request, File, UploadFile
from fastapi.middleware.cors import CORSMiddleware
from pydantic import BaseModel
from login import verify_credentials
from users_tab import get_users, create_user
from api.detection_api import DetectionAPI
from api.auto_label_api import AutoLabelAPI
from api.dataset_api import DatasetAPI
from api.auto_label_routes import router as auto_label_router
from api.detection_routes import router as detection_router
<<<<<<< HEAD
=======
from api.dataset_routes import router as dataset_router

>>>>>>> adef7dca
import logging
from datetime import datetime

logging.basicConfig(level=logging.DEBUG)
logger = logging.getLogger(__name__)

def wait_for_db(max_attempts=12, wait_seconds=5):
    attempts = 0
    while attempts < max_attempts:
        try:
            conn = mysql.connector.connect(
                host="mysql-db",
                port=3306,
                user="user",
                password="password",
                database="smle-database"
            )
            conn.close()
            logger.info("✅ Baza danych jest dostępna! ✅")
            return True
        except mysql.connector.Error as err:
            attempts += 1
            logger.error("⏳ Oczekiwanie na bazę danych, próba %d/%d: %s", attempts, max_attempts, err)
            time.sleep(wait_seconds)
    logger.error("❌ Nie udało się połączyć z bazą danych po %d próbach.", max_attempts)
    return False

if not wait_for_db():
    raise RuntimeError("Nie można uruchomić aplikacji bez połączenia z bazą danych.")

app = FastAPI()

app.add_middleware(
    CORSMiddleware,
    allow_origins=["*"],
    allow_credentials=True,
    allow_methods=["*"],
    allow_headers=["*"],
)

detection_api = DetectionAPI()
auto_label_api = AutoLabelAPI()
dataset_api = DatasetAPI()

app.include_router(auto_label_router)
app.include_router(dataset_router)
app.include_router(detection_router)
app.include_router(models_router)

class LoginRequest(BaseModel):
    username: str
    password: str

class DetectionRequest(BaseModel):
    image_path: str
    algorithm: str
    model_version: str

class TrainingRequest(BaseModel):
    train_dir: str
    epochs: int
    lr: float
    model_name: str
    coco_train_path: str
    coco_gt_path: str = "/app/backend/data/val/annotations/instances_val.json"
    host_train_path: str
    host_val_path: str = None
    num_augmentations: int = 8
    resume: str = None
    batch_size: int = 4
    num_workers: int = 10
    patience: int = 8

class BenchmarkRequest(BaseModel):
    algorithm: str
    model_version: str
    model_name: str
    image_folder: str
    annotation_path: str
    source_folder: str = ""  # Nowe pole dla folderu źródłowego

class ImageDataset:
    def __init__(self, image_folder, annotation_path):
        self.image_folder = image_folder
        self.annotation_path = annotation_path
        logger.debug(f"[DEBUG] Inicjalizacja ImageDataset: image_folder={self.image_folder}, annotation_path={self.annotation_path}")
        
        # Wczytaj listę obrazów
        self.images = [f for f in os.listdir(image_folder) if f.endswith(('.jpg', '.png'))]
        logger.debug(f"[DEBUG] Znalezione obrazy: {self.images}")
        if not self.images:
            logger.warning(f"[DEBUG] Brak obrazów w folderze {self.image_folder}")

        # Wczytaj annotacje (format LabelMe)
        self.file_to_annotations = {}
        for img_file in self.images:
            annotation_file = os.path.join(self.annotation_path, f"{os.path.splitext(img_file)[0]}.json")
            logger.debug(f"[DEBUG] Szukam annotacji dla {img_file}: {annotation_file}")
            if os.path.exists(annotation_file):
                with open(annotation_file, 'r') as f:
                    ann_data = json.load(f)
                self.file_to_annotations[img_file] = ann_data.get("shapes", [])
                logger.debug(f"[DEBUG] Znaleziono annotacje dla {img_file}: {len(self.file_to_annotations[img_file])} kształtów")
            else:
                logger.warning(f"[DEBUG] Brak pliku annotacji dla obrazu {img_file}")
                self.file_to_annotations[img_file] = []

    def __len__(self):
        return len(self.images)

    def __getitem__(self, idx):
        file_name = self.images[idx]
        img_path = os.path.join(self.image_folder, file_name)
        annotations = self.file_to_annotations.get(file_name, [])
        return img_path, annotations

@app.post("/login")
def login(request: LoginRequest):
    auth_response = verify_credentials(request.username, request.password)
    if auth_response:
        logger.debug(f"[DEBUG] Login successful: role={auth_response['role']}, username={auth_response['username']}")
        return {"role": auth_response["role"], "username": auth_response["username"]}
    else:
        logger.error("[DEBUG] Login failed: Invalid credentials")
        raise HTTPException(status_code=401, detail="Nieprawidłowe dane logowania")

@app.get("/models")
def get_models():
    conn = get_db_connection()
    cursor = conn.cursor(dictionary=True)
    try:
        cursor.execute("SELECT id, name, algorithm, version, accuracy, creation_date, training_date, status FROM model")
        models = cursor.fetchall()
        logger.debug(f"[DEBUG] Pobrano modele: {models}")
        # Formatowanie odpowiedzi z użyciem nazwy modelu
        formatted_models = [
            {
                "id": m["id"],
                "name": m["name"],
                "algorithm": m["algorithm"],
                "version": m["version"],
                "accuracy": m["accuracy"],
                "creation_date": m["creation_date"],
                "training_date": m["training_date"],
                "status": m["status"],
                "display_name": f"{m['name']} ({m['algorithm']} - v{m['version']})"
            }
            for m in models
        ]
        return formatted_models
    except mysql.connector.Error as err:
        conn.close()
        logger.error(f"[DEBUG] Błąd zapytania do bazy modeli: {err}")
        raise HTTPException(status_code=500, detail=f"Błąd zapytania: {err}")
    finally:
        cursor.close()
        conn.close()

@app.get("/compare_models")
def compare_models():
    history_file = "/app/backend/benchmark_history.json"
    if not os.path.exists(history_file):
        logger.debug("[DEBUG] Brak historii benchmarków")
        return {"results": [], "best_model": None}

    try:
        with open(history_file, "r") as f:
            history = json.load(f)
    except Exception as e:
        logger.error(f"[DEBUG] Błąd odczytu historii benchmarków: {e}")
        raise HTTPException(status_code=500, detail=f"Błąd odczytu historii: {e}")

    if not history:
        logger.debug("[DEBUG] Historia benchmarków jest pusta")
        return {"results": [], "best_model": None}

    # Grupowanie wyników według folderu źródłowego
    results_by_dataset = {}
    for result in history:
        dataset = result.get("source_folder", "unknown_dataset")
        if dataset not in results_by_dataset:
            results_by_dataset[dataset] = []
        results_by_dataset[dataset].append(result)

    # Przygotowanie wyników porównania
    comparison_results = []
    best_model_info = None
    overall_best_effectiveness = -1

    for dataset, results in results_by_dataset.items():
        dataset_results = []
        best_effectiveness = -1
        best_model_for_dataset = None

        for result in results:
            model_info = {
                "model": f"{result.get('algorithm', 'Unknown')} - v{result.get('model_version', 'Unknown')}",
                "model_name": result.get("model_name", "Unknown"),
                "effectiveness": result.get("effectiveness", 0),
                "mae": result.get("MAE", 0),
                "timestamp": result.get("timestamp", "Unknown")
            }
            dataset_results.append(model_info)

            # Znajdź najlepszy model dla tego zbioru danych
            effectiveness = result.get("effectiveness", 0)
            if effectiveness > best_effectiveness:
                best_effectiveness = effectiveness
                best_model_for_dataset = {
                    "dataset": dataset,
                    "model": f"{result.get('algorithm', 'Unknown')} - v{result.get('model_version', 'Unknown')}",
                    "model_name": result.get("model_name", "Unknown"),
                    "effectiveness": effectiveness
                }

        # Dodaj wyniki dla tego zbioru danych
        comparison_results.append({
            "dataset": dataset,
            "results": dataset_results,
            "best_model": best_model_for_dataset
        })

        # Aktualizuj najlepszy model ogólny
        if best_effectiveness > overall_best_effectiveness:
            overall_best_effectiveness = best_effectiveness
            best_model_info = best_model_for_dataset

    return {
        "results": comparison_results,
        "best_model": best_model_info
    }

@app.get("/archives")
def get_models():
    conn = get_db_connection()
    cursor = conn.cursor(dictionary=True)
    try:
        cursor.execute("SELECT id, action, user_id, model_id, date FROM archive")
        models = cursor.fetchall()
        logger.debug(f"[DEBUG] Pobrano archiwa: {models}")
    except mysql.connector.Error as err:
        conn.close()
        logger.error(f"[DEBUG] Błąd zapytania do archiwów: {err}")
        raise HTTPException(status_code=500, detail=f"Błąd zapytania: {err}")
    finally:
        cursor.close()
        conn.close()
    return models

@app.post("/train")
def train(request: TrainingRequest):
    train_args = [
        "--train_dir", request.train_dir,
        "--epochs", str(request.epochs),
        "--lr", str(request.lr),
        "--model_name", request.model_name,
        "--coco_train_path", request.coco_train_path,
        "--coco_gt_path", request.coco_gt_path,
        "--host_train_path", request.host_train_path,
        "--num_augmentations", str(request.num_augmentations),
        "--batch_size", str(request.batch_size),
        "--num_workers", str(request.num_workers),
        "--patience", str(request.patience),
    ]
    if request.host_val_path:
        train_args.extend(["--host_val_path", request.host_val_path])
    if request.resume:
        train_args.extend(["--resume", request.resume])
    try:
        result = detection_api.train_model(train_args)
        logger.debug(f"[DEBUG] Trening zakończony: {result}")
        return {"message": "Trening zakończony", "output": result}
    except Exception as e:
        logger.error(f"[DEBUG] Błąd podczas treningu: {e}")
        raise HTTPException(status_code=500, detail=str(e))

app.add_api_route("/users", get_users, methods=["GET"])
app.add_api_route("/users", create_user, methods=["POST"])

@app.post("/prepare_benchmark_data")
async def prepare_benchmark_data(
    images: list[UploadFile] = File(...),
    annotations: list[UploadFile] = File(...),
    request: Request = None
):
    user_role = request.headers.get("X-User-Role")
    logger.debug(f"[DEBUG] Wywołanie /prepare_benchmark_data: user_role={user_role}, liczba obrazów={len(images)}")
    if user_role != "admin":
        logger.error("[DEBUG] Brak uprawnień: użytkownik nie jest adminem")
        raise HTTPException(status_code=403, detail="Only admins can prepare benchmark data")

    if len(images) != len(annotations):
        logger.error(f"[DEBUG] Niezgodna liczba obrazów ({len(images)}) i annotacji ({len(annotations)})")
        raise HTTPException(status_code=400, detail="Number of images and annotations must match")

    # Ścieżki w kontenerze
    image_folder = "/app/backend/data/test/images"
    annotation_path = "/app/backend/data/test/annotations"

    # Wyczyść stare dane
    if os.path.exists(image_folder):
        shutil.rmtree(image_folder)
    if os.path.exists(annotation_path):
        shutil.rmtree(annotation_path)

    # Stwórz katalogi
    os.makedirs(image_folder, exist_ok=True)
    os.makedirs(annotation_path, exist_ok=True)

    # Zapisz obrazy
    for img_file in images:
        img_path = os.path.join(image_folder, img_file.filename)
        with open(img_path, "wb") as f:
            f.write(await img_file.read())
        logger.debug(f"[DEBUG] Zapisano obraz: {img_path}")

    # Zapisz annotacje
    for ann_file in annotations:
        ann_path = os.path.join(annotation_path, ann_file.filename)
        with open(ann_path, "wb") as f:
            f.write(await ann_file.read())
        logger.debug(f"[DEBUG] Zapisano annotację: {ann_path}")

    return {"message": "Dane przygotowane pomyślnie"}

@app.post("/benchmark")
async def benchmark(request: BenchmarkRequest, http_request: Request):
    user_role = http_request.headers.get("X-User-Role")
    logger.debug(f"[DEBUG] Wywołanie /benchmark: user_role={user_role}, algorithm={request.algorithm}, model_version={request.model_version}, model_name={request.model_name}, source_folder={request.source_folder}")
    if user_role != "admin":
        logger.error("[DEBUG] Brak uprawnień: użytkownik nie jest adminem")
        raise HTTPException(status_code=403, detail="Only admins can run benchmark")

    # Sprawdź, czy podane ścieżki istnieją
    if not os.path.exists(request.image_folder):
        logger.error(f"[DEBUG] Folder z obrazami nie istnieje: {request.image_folder}")
        raise HTTPException(status_code=400, detail=f"Folder z obrazami nie istnieje: {request.image_folder}")

    if not os.path.exists(request.annotation_path):
        logger.error(f"[DEBUG] Folder z annotacjami nie istnieje: {request.annotation_path}")
        raise HTTPException(status_code=400, detail=f"Folder z annotacjami nie istnieje: {request.annotation_path}")

    # Wczytaj dane za pomocą ImageDataset
    dataset = ImageDataset(request.image_folder, request.annotation_path)
    if len(dataset) == 0:
        logger.error("[DEBUG] Brak obrazów w podanym folderze")
        raise HTTPException(status_code=400, detail="Brak obrazów w podanym folderze")

    # Mapowanie katalogów dla każdego algorytmu
    algorithm_to_path = {
        "Mask R-CNN": "/app/backend/Mask_RCNN/data/test/images",
        "MCNN": "/app/backend/MCNN/data/test/images",
        "FasterRCNN": "/app/backend/FasterRCNN/data/test/images",
    }
    if request.algorithm not in algorithm_to_path:
        logger.error(f"[DEBUG] Algorytm {request.algorithm} nie jest obsługiwany")
        raise HTTPException(status_code=400, detail=f"Algorytm {request.algorithm} nie jest obsługiwany")

    # Sprawdź, czy model istnieje
    model_paths = {
        "Mask R-CNN": "/app/backend/Mask_RCNN/models/",
        "MCNN": "/app/backend/MCNN/models/",
        "FasterRCNN": "/app/backend/FasterRCNN/models/",
    }
    file_name = f"{request.model_name}_checkpoint.pth"
    model_path = os.path.join(model_paths.get(request.algorithm, ""), file_name)
    if not os.path.exists(model_path):
        logger.error(f"[DEBUG] Plik modelu nie istnieje: {model_path}")
        raise HTTPException(status_code=400, detail=f"Plik modelu nie istnieje: {model_path}")

    # Tworzenie katalogu na obrazy, jeśli nie istnieje
    container_images_path = algorithm_to_path[request.algorithm]
    os.makedirs(container_images_path, exist_ok=True)

    metrics_list = []
    ground_truth_counts = []  # Lista przechowująca liczby obiektów w ground truth
    predicted_counts = []  # Lista przechowująca liczby przewidywanych obiektów
    for idx in range(len(dataset)):
        img_path, annotations = dataset[idx]
        logger.debug(f"[DEBUG] Przetwarzanie obrazu {idx+1}/{len(dataset)}: {img_path}")

        # Kopiowanie obrazu do katalogu algorytmu
        container_image_path = os.path.join(container_images_path, os.path.basename(img_path))
        logger.debug(f"[DEBUG] Kopiowanie obrazu z {img_path} do {container_image_path}")
        shutil.copy(img_path, container_image_path)

        try:
            # Uruchom detekcję przy użyciu metody analyze_with_model
            logger.debug(f"[DEBUG] Uruchamianie detekcji na obrazie {os.path.basename(img_path)}")
            result, num_predicted = detection_api.analyze_with_model(container_image_path, request.algorithm, file_name)
            if "Błąd" in result:
                logger.error(f"[DEBUG] Błąd detekcji dla {img_path}: {result}")
                raise HTTPException(status_code=500, detail=f"Błąd detekcji dla {img_path}: {result}")
            logger.debug(f"[DEBUG] Liczba wykrytych rur: {num_predicted} dla {img_path}")

            # Policz obiekty z annotacji (format LabelMe)
            num_ground_truth = len(annotations)
            ground_truth_counts.append(num_ground_truth)
            predicted_counts.append(num_predicted)
            logger.debug(f"[DEBUG] Liczba rur w annotacji: {num_ground_truth} dla {img_path}")

            # Oblicz metrykę
            metric = abs(num_predicted - num_ground_truth)
            metrics_list.append(metric)
            logger.debug(f"[DEBUG] Metryka dla {img_path}: {metric}")
        except Exception as e:
            logger.error(f"[DEBUG] Błąd podczas przetwarzania {img_path}: {e}")
            raise HTTPException(status_code=500, detail=f"Błąd podczas przetwarzania {img_path}: {e}")
        finally:
            # Usuń skopiowany obraz
            if os.path.exists(container_image_path):
                os.unlink(container_image_path)

    if metrics_list:
        # Oblicz MAE
        mae = sum(metrics_list) / len(metrics_list)
        # Oblicz średnią liczbę obiektów w ground truth
        avg_ground_truth = sum(ground_truth_counts) / len(ground_truth_counts) if ground_truth_counts else 1
        logger.debug(f"[DEBUG] Średnia liczba obiektów w ground truth: {avg_ground_truth}")
        # Oblicz średnią liczbę przewidywanych obiektów
        avg_predicted = sum(predicted_counts) / len(predicted_counts) if predicted_counts else 0
        logger.debug(f"[DEBUG] Średnia liczba przewidywanych obiektów: {avg_predicted}")
        # Oblicz skuteczność w procentach
        effectiveness = max(0, (1 - mae / avg_ground_truth)) * 100 if avg_ground_truth > 0 else 0
        results = {
            "MAE": mae,
            "effectiveness": round(effectiveness, 2),  # Skuteczność w procentach, zaokrąglona do 2 miejsc
            "algorithm": request.algorithm,
            "model_version": request.model_version,
            "model_name": request.model_name,
            "image_folder": request.image_folder,
            "source_folder": request.source_folder,  # Użyj wartości z żądania
            "timestamp": datetime.now().isoformat()
        }
        logger.debug(f"[DEBUG] Wynik benchmarku: MAE={mae}, Skuteczność={effectiveness}%, avg_ground_truth={avg_ground_truth}, avg_predicted={avg_predicted}")

        # Aktualizuj accuracy w bazie danych
        try:
            conn = get_db_connection()
            cursor = conn.cursor()
            query = """
                UPDATE model 
                SET accuracy = %s 
                WHERE name = %s AND algorithm = %s AND version = %s
            """
            cursor.execute(query, (effectiveness, request.model_name, request.algorithm, request.model_version))
            conn.commit()
            logger.debug(f"[DEBUG] Zaktualizowano accuracy w bazie danych: {effectiveness}% dla modelu {request.model_name}")
        except mysql.connector.Error as err:
            logger.error(f"[DEBUG] Błąd aktualizacji accuracy w bazie danych: {err}")
            raise HTTPException(status_code=500, detail=f"Błąd aktualizacji accuracy: {err}")
        finally:
            cursor.close()
            conn.close()

        # Zapisz wyniki do pliku benchmark_results.json (nadpisywanie pojedynczego wyniku)
        try:
            with open("/app/backend/benchmark_results.json", "w") as f:
                json.dump(results, f)
            logger.debug("[DEBUG] Wyniki zapisane do pliku benchmark_results.json")
        except Exception as e:
            logger.error(f"[DEBUG] Błąd zapisu wyników: {e}")
            raise HTTPException(status_code=500, detail=f"Błąd zapisu wyników: {e}")

        # Zapisz wyniki do historii benchmarków (nadpisywanie dla tych samych danych)
        try:
            history_file = "/app/backend/benchmark_history.json"
            history = []
            if os.path.exists(history_file):
                try:
                    with open(history_file, "r") as f:
                        history = json.load(f)
                        if not isinstance(history, list):
                            history = []
                except json.JSONDecodeError:
                    history = []  # Reset w przypadku błędnego formatu JSON

            # Szukaj istniejącego wpisu dla tych samych danych
            found = False
            for i, entry in enumerate(history):
                if (entry.get("model_name") == request.model_name and
                    entry.get("algorithm") == request.algorithm and
                    entry.get("model_version") == request.model_version and
                    entry.get("source_folder") == request.source_folder):  # Dodano source_folder
                    history[i] = results  # Nadpisz istniejący wpis
                    found = True
                    logger.debug(f"[DEBUG] Nadpisz istniejący wpis w historii dla modelu {request.model_name} z source_folder {request.source_folder}")
                    break

            if not found:
                history.append(results)  # Dodaj nowy wpis, jeśli nie znaleziono dopasowania
                logger.debug(f"[DEBUG] Dodano nowy wpis do historii dla modelu {request.model_name} z source_folder {request.source_folder}")

            with open(history_file, "w") as f:
                json.dump(history, f, indent=4)
            logger.debug("[DEBUG] Zaktualizowano historię benchmarków")
        except Exception as e:
            logger.error(f"[DEBUG] Błąd zapisu historii benchmarków: {e}")
            raise HTTPException(status_code=500, detail=f"Błąd zapisu historii: {e}")
        return results
    else:
        logger.error("[DEBUG] Brak przetworzonych par obraz-annotacja")
        raise HTTPException(status_code=400, detail="No valid image-annotation pairs processed")
    
@app.get("/get_benchmark_results")
async def get_benchmark_results(request: Request):
    user_role = request.headers.get("X-User-Role")
    logger.debug(f"[DEBUG] Wywołanie /get_benchmark_results: user_role={user_role}")
    if user_role is None:
        logger.error("[DEBUG] Brak nagłówka X-User-Role")
        raise HTTPException(status_code=401, detail="Unauthorized")
    try:
        history_file = "/app/backend/benchmark_history.json"
        if os.path.exists(history_file):
            with open(history_file, "r") as f:
                history = json.load(f)
                if not isinstance(history, list):
                    history = []
        else:
            history = []
        logger.debug(f"[DEBUG] Zwrócono historię: {history}")
        return {"history": history}
    except FileNotFoundError:
        logger.error("[DEBUG] Brak pliku z wynikami benchmarku")
        raise HTTPException(status_code=404, detail="No benchmark results available")
    except Exception as e:
        logger.error(f"[DEBUG] Błąd podczas odczytu wyników: {e}")
        raise HTTPException(status_code=500, detail=f"Błąd podczas odczytu wyników: {e}")

if __name__ == "__main__":
    import uvicorn
    uvicorn.run(app, host="0.0.0.0", port=8000)<|MERGE_RESOLUTION|>--- conflicted
+++ resolved
@@ -16,11 +16,8 @@
 from api.dataset_api import DatasetAPI
 from api.auto_label_routes import router as auto_label_router
 from api.detection_routes import router as detection_router
-<<<<<<< HEAD
-=======
 from api.dataset_routes import router as dataset_router
 
->>>>>>> adef7dca
 import logging
 from datetime import datetime
 
