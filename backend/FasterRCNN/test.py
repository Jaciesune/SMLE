import os
<<<<<<< HEAD
import torch
from glob import glob
from PIL import Image
import numpy as np
import torchvision.transforms as T
from model import get_model
from config import CONFIDENCE_THRESHOLD
from utils import filter_and_draw_boxes
import cv2

def list_models():
    model_paths = glob("saved_models/*/model_*.pth")
    model_paths = sorted(model_paths)
    if not model_paths:
        print("Nie znaleziono zapisanych modeli w saved_models/*/model_*.pth")
        exit(1)

    print("Dostępne modele Faster R-CNN:")
    for i, path in enumerate(model_paths):
        print(f"  [{i}] {path}")
    return model_paths

def main():
    # Wybór modelu
    model_paths = list_models()
    while True:
        try:
            idx = int(input("Wybierz numer modelu do załadowania: "))
            model_path = model_paths[idx]
            break
        except (ValueError, IndexError):
            print("Niepoprawny wybór. Spróbuj ponownie.")

    # Wybór obrazu
    image_paths = glob("dataset/test/*.*")
    if not image_paths:
        print("Nie znaleziono obrazów w dataset/test/")
        exit(1)

    print("\nDostępne obrazy testowe:")
    for i, path in enumerate(image_paths):
        print(f"  [{i}] {path}")

    while True:
        try:
            img_idx = int(input("Wybierz numer obrazu do testu: "))
            image_path = image_paths[img_idx]
            break
        except (ValueError, IndexError):
            print("Niepoprawny wybór. Spróbuj ponownie.")

    # Wczytanie modelu
    device = torch.device("cuda" if torch.cuda.is_available() else "cpu")
    print(f"\nŁadowanie modelu z {model_path} ({device})")

    model = get_model(num_classes=2, device=device)
    model.load_state_dict(torch.load(model_path, map_location=device))
    model.eval()

    # Wczytanie obrazu
    image = Image.open(image_path).convert("RGB")
    transform = T.Compose([
        T.ToTensor()
    ])
    image_tensor = transform(image).unsqueeze(0).to(device)

    with torch.no_grad():
        output = model(image_tensor)[0]

    # Filtrujemy wykrycia
    boxes = output["boxes"].cpu().numpy()
    scores = output["scores"].cpu().numpy()
    image_np = np.array(image)
    image_np, count = filter_and_draw_boxes(image_np, boxes, scores, image_np.shape[:2])

    # Zapis wyniku
    base_name = os.path.splitext(os.path.basename(image_path))[0]
    save_dir = "test/faster_predict"
    os.makedirs(save_dir, exist_ok=True)
    cv2.imwrite(f"{save_dir}/{base_name}.jpg", cv2.cvtColor(image_np, cv2.COLOR_RGB2BGR))

    with open(f"{save_dir}/{base_name}.txt", "w") as f:
        f.write(f"{count}\n")

    print(f"\nNa obrazie '{base_name}' wykryto {count} rur.")
    print(f"Wyniki zapisane w: {save_dir}/{base_name}.jpg + .txt")
=======
import json
import torch
from torchvision import transforms
from torchvision.models.detection import fasterrcnn_resnet50_fpn
from PIL import Image, ImageDraw, ImageFont
import argparse
from datetime import datetime


def load_model(model_path, device, num_classes=2):
    model = fasterrcnn_resnet50_fpn(weights=None, weights_backbone=None, num_classes=num_classes)
    state_dict = torch.load(model_path, map_location=device)
    model.load_state_dict(state_dict)
    model.to(device)
    model.eval()
    return model


def load_image(image_path):
    image = Image.open(image_path).convert("RGB")
    transform = transforms.ToTensor()
    return image, transform(image)


def draw_predictions(image, boxes, labels, scores, threshold=0.25):
    draw = ImageDraw.Draw(image)
    try:
        font = ImageFont.truetype("arial.ttf", 16)
    except:
        font = ImageFont.load_default()

    for box, label, score in zip(boxes, labels, scores):
        if score >= threshold:
            box = box.tolist()
            draw.rectangle(box, outline="red", width=3)
            draw.text((box[0], max(0, box[1] - 15)), f"{label}: {score:.2f}", fill="red", font=font)
    return image


def save_results(image_name, boxes, labels, scores, output_folder, threshold=0.25):
    os.makedirs(output_folder, exist_ok=True)

    results = []
    for box, label, score in zip(boxes, labels, scores):
        if score >= threshold:
            x1, y1, x2, y2 = box.tolist()
            results.append({
                "image_id": image_name,
                "category_id": int(label),
                "bbox": [x1, y1, x2 - x1, y2 - y1],
                "score": float(score)
            })

    json_path = os.path.join(output_folder, f"{image_name}_results.json")
    with open(json_path, 'w') as f:
        json.dump(results, f, indent=4)
    print(f"[✓] Zapisano wykrycia do {json_path}")
    return json_path


def main():
    parser = argparse.ArgumentParser()
    parser.add_argument("--image_path", required=True, help="Ścieżka do obrazu do testowania")
    parser.add_argument("--model_path", required=True, help="Ścieżka do wytrenowanego modelu (model_final.pth)")
    parser.add_argument("--output_dir", default="test", help="Folder zapisu wyników")
    parser.add_argument("--threshold", type=float, default=0.25, help="Próg detekcji")
    parser.add_argument("--num_classes", type=int, default=2, help="Liczba klas (łącznie z backgroundem)")
    args = parser.parse_args()

    device = torch.device("cuda" if torch.cuda.is_available() else "cpu")
    print(f"[✓] Używane urządzenie: {device}")

    if not os.path.isfile(args.model_path):
        print(f"[✗] Nie znaleziono modelu: {args.model_path}")
        return

    print(f"[✓] Ładowanie modelu z: {args.model_path}")
    model = load_model(args.model_path, device, num_classes=args.num_classes)

    image_name = os.path.splitext(os.path.basename(args.image_path))[0]
    image_pil, image_tensor = load_image(args.image_path)

    with torch.no_grad():
        prediction = model([image_tensor.to(device)])

    boxes = prediction[0]['boxes'].cpu()
    labels = prediction[0]['labels'].cpu()
    scores = prediction[0]['scores'].cpu()

    annotated_image = draw_predictions(image_pil.copy(), boxes, labels, scores, args.threshold)
    os.makedirs(args.output_dir, exist_ok=True)
    save_path = os.path.join(args.output_dir, f"{image_name}_detected.jpg")
    annotated_image.save(save_path)
    print(f"[✓] Zapisano obraz z wykryciami do {save_path}")

    save_results(image_name, boxes, labels, scores, args.output_dir, args.threshold)

>>>>>>> 5d31d525

if __name__ == "__main__":
    main()<|MERGE_RESOLUTION|>--- conflicted
+++ resolved
@@ -1,92 +1,4 @@
 import os
-<<<<<<< HEAD
-import torch
-from glob import glob
-from PIL import Image
-import numpy as np
-import torchvision.transforms as T
-from model import get_model
-from config import CONFIDENCE_THRESHOLD
-from utils import filter_and_draw_boxes
-import cv2
-
-def list_models():
-    model_paths = glob("saved_models/*/model_*.pth")
-    model_paths = sorted(model_paths)
-    if not model_paths:
-        print("Nie znaleziono zapisanych modeli w saved_models/*/model_*.pth")
-        exit(1)
-
-    print("Dostępne modele Faster R-CNN:")
-    for i, path in enumerate(model_paths):
-        print(f"  [{i}] {path}")
-    return model_paths
-
-def main():
-    # Wybór modelu
-    model_paths = list_models()
-    while True:
-        try:
-            idx = int(input("Wybierz numer modelu do załadowania: "))
-            model_path = model_paths[idx]
-            break
-        except (ValueError, IndexError):
-            print("Niepoprawny wybór. Spróbuj ponownie.")
-
-    # Wybór obrazu
-    image_paths = glob("dataset/test/*.*")
-    if not image_paths:
-        print("Nie znaleziono obrazów w dataset/test/")
-        exit(1)
-
-    print("\nDostępne obrazy testowe:")
-    for i, path in enumerate(image_paths):
-        print(f"  [{i}] {path}")
-
-    while True:
-        try:
-            img_idx = int(input("Wybierz numer obrazu do testu: "))
-            image_path = image_paths[img_idx]
-            break
-        except (ValueError, IndexError):
-            print("Niepoprawny wybór. Spróbuj ponownie.")
-
-    # Wczytanie modelu
-    device = torch.device("cuda" if torch.cuda.is_available() else "cpu")
-    print(f"\nŁadowanie modelu z {model_path} ({device})")
-
-    model = get_model(num_classes=2, device=device)
-    model.load_state_dict(torch.load(model_path, map_location=device))
-    model.eval()
-
-    # Wczytanie obrazu
-    image = Image.open(image_path).convert("RGB")
-    transform = T.Compose([
-        T.ToTensor()
-    ])
-    image_tensor = transform(image).unsqueeze(0).to(device)
-
-    with torch.no_grad():
-        output = model(image_tensor)[0]
-
-    # Filtrujemy wykrycia
-    boxes = output["boxes"].cpu().numpy()
-    scores = output["scores"].cpu().numpy()
-    image_np = np.array(image)
-    image_np, count = filter_and_draw_boxes(image_np, boxes, scores, image_np.shape[:2])
-
-    # Zapis wyniku
-    base_name = os.path.splitext(os.path.basename(image_path))[0]
-    save_dir = "test/faster_predict"
-    os.makedirs(save_dir, exist_ok=True)
-    cv2.imwrite(f"{save_dir}/{base_name}.jpg", cv2.cvtColor(image_np, cv2.COLOR_RGB2BGR))
-
-    with open(f"{save_dir}/{base_name}.txt", "w") as f:
-        f.write(f"{count}\n")
-
-    print(f"\nNa obrazie '{base_name}' wykryto {count} rur.")
-    print(f"Wyniki zapisane w: {save_dir}/{base_name}.jpg + .txt")
-=======
 import json
 import torch
 from torchvision import transforms
@@ -184,7 +96,6 @@
 
     save_results(image_name, boxes, labels, scores, args.output_dir, args.threshold)
 
->>>>>>> 5d31d525
 
 if __name__ == "__main__":
     main()