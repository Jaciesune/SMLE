import sys
import os

from models_tab import get_db_connection, router as models_router
sys.path.append(os.path.abspath(os.path.join(os.path.dirname(__file__), '..', '..')))

import time
import mysql.connector
from fastapi import FastAPI, HTTPException
from fastapi.middleware.cors import CORSMiddleware  # Dodaj import
from pydantic import BaseModel
from login import verify_credentials
from users_tab import get_users, create_user

from api.detection_api import DetectionAPI
from api.auto_label_api import AutoLabelAPI
from api.auto_label_routes import router as auto_label_router
from api.dataset_routes import router as dataset_router
from api.detection_routes import router as detection_router

import logging

logging.basicConfig(level=logging.DEBUG)
logger = logging.getLogger(__name__)

def wait_for_db(max_attempts=12, wait_seconds=5):
    attempts = 0
    while attempts < max_attempts:
        try:
            conn = mysql.connector.connect(
                host="mysql-db",
                port=3306,
                user="user",
                password="password",
                database="smle-database"
            )
            conn.close()
            logger.info("✅ Baza danych jest dostępna! ✅")
            return True
        except mysql.connector.Error as err:
            attempts += 1
            logger.error("⏳ Oczekiwanie na bazę danych, próba %d/%d: %s", attempts, max_attempts, err)
            time.sleep(wait_seconds)
    logger.error("❌ Nie udało się połączyć z bazą danych po %d próbach.", max_attempts)
    return False

if not wait_for_db():
    raise RuntimeError("Nie można uruchomić aplikacji bez połączenia z bazą danych.")

app = FastAPI()

# Dodaj middleware CORS
app.add_middleware(
    CORSMiddleware,
    allow_origins=["*"],  # Zezwól na wszystkie pochodzenia (dla testów)
    allow_credentials=True,
    allow_methods=["*"],
    allow_headers=["*"],
)

detection_api = DetectionAPI()
auto_label_api = AutoLabelAPI()

# Rejestracja routerów
app.include_router(auto_label_router)
app.include_router(dataset_router)
app.include_router(detection_router)
app.include_router(models_router)

class LoginRequest(BaseModel):
    username: str
    password: str

class DetectionRequest(BaseModel):
    image_path: str
    algorithm: str
    model_version: str

class TrainingRequest(BaseModel):
    train_dir: str
    epochs: int
    lr: float
    model_name: str
    coco_train_path: str
    coco_gt_path: str = "/app/backend/data/val/annotations/instances_val.json"
    host_train_path: str
    host_val_path: str = None
    num_augmentations: int = 8
    resume: str = None
    batch_size: int = 4
    num_workers: int = 10
    patience: int = 8

@app.post("/login")
def login(request: LoginRequest):
    auth_response = verify_credentials(request.username, request.password)
    if auth_response:
        # Zwracamy pełne dane, w tym username i role
        return {"role": auth_response["role"], "username": auth_response["username"]}
    else:
        raise HTTPException(status_code=401, detail="Nieprawidłowe dane logowania")

<<<<<<< HEAD
=======
@app.get("/models")
def get_models():
    """Endpoint do pobierania listy modeli z bazy danych"""
    conn = get_db_connection()
    cursor = conn.cursor(dictionary=True)
    
    try:
        # Zapytanie SQL, aby pobrać dane o modelach
        cursor.execute("SELECT id, name, algorithm, version, accuracy, creation_date, training_date, status FROM model")
        models = cursor.fetchall()  # Pobieramy wszystkie modele
    except mysql.connector.Error as err:
        conn.close()
        raise HTTPException(status_code=500, detail=f"Błąd zapytania: {err}")
    
    cursor.close()
    conn.close()
    
    return models

@app.get("/archives")
def get_models():
    """Endpoint do pobierania listy archive z bazy danych"""
    conn = get_db_connection()
    cursor = conn.cursor(dictionary=True)
    
    try:
        # Zapytanie SQL, aby pobrać dane o modelach
        cursor.execute("SELECT id, action, user_id, model_id, date  FROM archive")
        models = cursor.fetchall()  # Pobieramy wszystkie modele
    except mysql.connector.Error as err:
        conn.close()
        raise HTTPException(status_code=500, detail=f"Błąd zapytania: {err}")
    
    cursor.close()
    conn.close()
    
    return models


>>>>>>> 91ccc8aa
@app.post("/train")
def train(request: TrainingRequest):
    train_args = [
        "--train_dir", request.train_dir,
        "--epochs", str(request.epochs),
        "--lr", str(request.lr),
        "--model_name", request.model_name,
        "--coco_train_path", request.coco_train_path,
        "--coco_gt_path", request.coco_gt_path,
        "--host_train_path", request.host_train_path,
        "--num_augmentations", str(request.num_augmentations),
        "--batch_size", str(request.batch_size),
        "--num_workers", str(request.num_workers),
        "--patience", str(request.patience),
    ]
    if request.host_val_path:
        train_args.extend(["--host_val_path", request.host_val_path])
    if request.resume:
        train_args.extend(["--resume", request.resume])

    try:
        result = detection_api.train_model(train_args)
        return {"message": "Trening zakończony", "output": result}
    except Exception as e:
        raise HTTPException(status_code=500, detail=str(e))

app.add_api_route("/users", get_users, methods=["GET"])
app.add_api_route("/users", create_user, methods=["POST"])

if __name__ == "__main__":
    import uvicorn
    uvicorn.run(app, host="0.0.0.0", port=8000)<|MERGE_RESOLUTION|>--- conflicted
+++ resolved
@@ -100,8 +100,6 @@
     else:
         raise HTTPException(status_code=401, detail="Nieprawidłowe dane logowania")
 
-<<<<<<< HEAD
-=======
 @app.get("/models")
 def get_models():
     """Endpoint do pobierania listy modeli z bazy danych"""
@@ -141,7 +139,6 @@
     return models
 
 
->>>>>>> 91ccc8aa
 @app.post("/train")
 def train(request: TrainingRequest):
     train_args = [
